--- conflicted
+++ resolved
@@ -26,12 +26,9 @@
 pub const BONESTONES_END_BLOCK: u32 = 5444000;
 #[cfg(not(test))]
 pub const BONESTONES_START_BLOCK: u32 = 5431819;
-<<<<<<< HEAD
-pub const MAX_MANIFEST_TREE_DEPTH: u8 = 21;
-=======
 #[cfg(test)]
 pub const BONESTONES_START_BLOCK: u32 = 0;
->>>>>>> 72a9f3c9
+pub const MAX_MANIFEST_TREE_DEPTH: u8 = 21;
 
 #[cfg(test)]
 fn default<T: Default>() -> T {
